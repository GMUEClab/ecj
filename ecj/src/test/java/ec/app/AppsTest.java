/*
  Copyright 2017 by Sean Luke
  Licensed under the Academic Free License version 3.0
  See the file "LICENSE" for more information
*/
package ec.app;

import ec.EvolutionState;
import ec.Evolve;
<<<<<<< HEAD
import ec.util.Output;
=======
>>>>>>> a52792e4
import ec.util.Parameter;
import ec.util.ParameterDatabase;
import java.io.File;
import java.io.FileFilter;
import java.io.FilenameFilter;
<<<<<<< HEAD
=======
import java.io.IOException;
>>>>>>> a52792e4
import java.util.ArrayList;
import java.util.Arrays;
import java.util.Collection;
import java.util.List;
import java.util.logging.Level;
import java.util.logging.Logger;
import static org.junit.Assert.*;
import org.junit.BeforeClass;
import org.junit.Test;
import org.junit.runner.RunWith;
import org.junit.runners.Parameterized;

/**
 * System tests that run every example parameter file for a couple generations
 * and ensure that they don't crash.
 * 
 * @author Eric O. Scott
 */
@RunWith(Parameterized.class)
public class AppsTest
{
    
    @BeforeClass
    public static void beforeClass ()
    {
        /*final File testDir = new File("testResults");
        if (!testDir.isDirectory())
            testDir.mkdir();
        final File r = new File("testResults/appResults.csv");
        if (r.isFile())
            r.delete();*/
    }
    
    /** List the subdirectories of a directory. */
    private static List<File> getSubdirectories(final File dir)
    {
        assert(dir != null);
        assert(dir.isDirectory());
        final File[] subdirs = dir.listFiles(new FileFilter()
        {
            @Override
            public boolean accept(File f)
            {
                return f.isDirectory();
            }
        });
        final List<File> result = new ArrayList();
        result.addAll(Arrays.asList(subdirs));
        return result;
    }
    
    /** List the parameter files in a directory. */
    public static List<Object[]> getParamFiles(final File dir, final List<String> exclude)
    {
        assert(dir != null);
        final File[] appParams = dir.listFiles(new FilenameFilter()
        {
            @Override
            public boolean accept(File dir, String name)
            {
                return name.endsWith(".params");
            }
        });
        final List<Object[]> result = new ArrayList();
        for (File f : appParams)
            if (!exclude.contains(f.getAbsolutePath()))
                result.add(new Object[] { f.getPath() });
        return result;
    }
    
    public final static List<String> exclude = Arrays.asList(new String[]
    {
        // Parent files; can't be run directly
        new File("src/main/resources/ec/app/moosuite/moosuite.params").getAbsolutePath(),
        new File("src/main/resources/ec/app/moosuite/nsga2.params").getAbsolutePath(),
        new File("src/main/resources/ec/app/moosuite/spea2.params").getAbsolutePath(),

        // Distributed examples; need their own test runner.
        new File("src/main/resources/ec/app/star/ant.master.params").getAbsolutePath(),
        new File("src/main/resources/ec/app/star/ant.slave.params").getAbsolutePath(),
        new File("src/main/resources/ec/app/star/coevolve1.master.params").getAbsolutePath(),
        new File("src/main/resources/ec/app/star/coevolve1.slave.params").getAbsolutePath(),
        new File("src/main/resources/ec/app/star/coevolve2.master.params").getAbsolutePath(),
        new File("src/main/resources/ec/app/star/coevolve2.slave.params").getAbsolutePath(),
        new File("src/main/resources/ec/app/star/mastermeta.params").getAbsolutePath(),
        new File("src/main/resources/ec/app/star/slavemeta.params").getAbsolutePath(),

        // Too expensive to bother with
        new File("src/main/resources/ec/app/cartpole/cartpole.params").getAbsolutePath()
    });
    
    @Parameterized.Parameters(name = "{index}: {0}")
    /** Loads all parameter files in the ec/app subdirectories for testing, except for those in the hard-coded exclude list. */
    public static Collection<Object[]> data() {
        final ArrayList<Object[]> paramFiles = new ArrayList();
<<<<<<< HEAD
        
        final List<String> exclude = Arrays.asList(new String[] {
            // Parent files; can't be run directly
            new File("src/main/resources/ec/app/moosuite/moosuite.params").getAbsolutePath(),
            new File("src/main/resources/ec/app/moosuite/nsga2.params").getAbsolutePath(),
            new File("src/main/resources/ec/app/moosuite/spea2.params").getAbsolutePath(),
            
            // Distributed examples; need their own test runner.
            new File("src/main/resources/ec/app/star/ant.master.params").getAbsolutePath(),
            new File("src/main/resources/ec/app/star/ant.slave.params").getAbsolutePath(),
            new File("src/main/resources/ec/app/star/coevolve1.master.params").getAbsolutePath(),
            new File("src/main/resources/ec/app/star/coevolve1.slave.params").getAbsolutePath(),
            new File("src/main/resources/ec/app/star/coevolve2.master.params").getAbsolutePath(),
            new File("src/main/resources/ec/app/star/coevolve2.slave.params").getAbsolutePath(),
            new File("src/main/resources/ec/app/star/mastermeta.params").getAbsolutePath(),
            new File("src/main/resources/ec/app/star/slavemeta.params").getAbsolutePath(),
            
            // Too expensive to bother with
            new File("src/main/resources/ec/app/cartpole/cartpole.params").getAbsolutePath(),
            
             // XXX A broken test; needs to be fixed and removed from exclude list.
            //new File("src/main/resources/ec/app/moosuite/kur-spea2.params").getAbsolutePath(),
        });
        
=======
>>>>>>> a52792e4
        // Test all the parameter files inside each app directory
        final File appsRoot = new File("src/main/resources/ec/app/");
        final List<File> appDirs = getSubdirectories(appsRoot);
        for (File d : appDirs) {
            paramFiles.addAll(getParamFiles(d, exclude));
        }
        return paramFiles;
    }
    
    @Parameterized.Parameter
    public String examplePath;

    @Test
    public void testIfRuns() {
        try {
            Logger.getLogger(this.getClass().getName()).log(Level.INFO, "Testing " + examplePath);
            final ParameterDatabase parameters = new ParameterDatabase(new File(examplePath));
            parameters.set(new Parameter(EvolutionState.P_GENERATIONS), "2");
            parameters.set(new Parameter(Evolve.P_SILENT), "true");
<<<<<<< HEAD
             // Manually construct an Output and state so we can tell it not to call System.exit()
            final Output output = Evolve.buildOutput();
            output.setThrowsErrors(true);
            final EvolutionState state = Evolve.initialize(parameters, 0, output);
=======
            // Can't use Evolve.main() because it calls System.exit()
            final EvolutionState state = Evolve.initialize(parameters, 0);
            state.output.setThrowsErrors(true);
>>>>>>> a52792e4
            state.run(EvolutionState.C_STARTED_FRESH);
            // No exception is success.
        }
        catch (Exception e) {
            fail(e.toString());
        }
    }
}<|MERGE_RESOLUTION|>--- conflicted
+++ resolved
@@ -7,19 +7,12 @@
 
 import ec.EvolutionState;
 import ec.Evolve;
-<<<<<<< HEAD
-import ec.util.Output;
-=======
->>>>>>> a52792e4
 import ec.util.Parameter;
 import ec.util.ParameterDatabase;
 import java.io.File;
 import java.io.FileFilter;
 import java.io.FilenameFilter;
-<<<<<<< HEAD
-=======
 import java.io.IOException;
->>>>>>> a52792e4
 import java.util.ArrayList;
 import java.util.Arrays;
 import java.util.Collection;
@@ -115,33 +108,6 @@
     /** Loads all parameter files in the ec/app subdirectories for testing, except for those in the hard-coded exclude list. */
     public static Collection<Object[]> data() {
         final ArrayList<Object[]> paramFiles = new ArrayList();
-<<<<<<< HEAD
-        
-        final List<String> exclude = Arrays.asList(new String[] {
-            // Parent files; can't be run directly
-            new File("src/main/resources/ec/app/moosuite/moosuite.params").getAbsolutePath(),
-            new File("src/main/resources/ec/app/moosuite/nsga2.params").getAbsolutePath(),
-            new File("src/main/resources/ec/app/moosuite/spea2.params").getAbsolutePath(),
-            
-            // Distributed examples; need their own test runner.
-            new File("src/main/resources/ec/app/star/ant.master.params").getAbsolutePath(),
-            new File("src/main/resources/ec/app/star/ant.slave.params").getAbsolutePath(),
-            new File("src/main/resources/ec/app/star/coevolve1.master.params").getAbsolutePath(),
-            new File("src/main/resources/ec/app/star/coevolve1.slave.params").getAbsolutePath(),
-            new File("src/main/resources/ec/app/star/coevolve2.master.params").getAbsolutePath(),
-            new File("src/main/resources/ec/app/star/coevolve2.slave.params").getAbsolutePath(),
-            new File("src/main/resources/ec/app/star/mastermeta.params").getAbsolutePath(),
-            new File("src/main/resources/ec/app/star/slavemeta.params").getAbsolutePath(),
-            
-            // Too expensive to bother with
-            new File("src/main/resources/ec/app/cartpole/cartpole.params").getAbsolutePath(),
-            
-             // XXX A broken test; needs to be fixed and removed from exclude list.
-            //new File("src/main/resources/ec/app/moosuite/kur-spea2.params").getAbsolutePath(),
-        });
-        
-=======
->>>>>>> a52792e4
         // Test all the parameter files inside each app directory
         final File appsRoot = new File("src/main/resources/ec/app/");
         final List<File> appDirs = getSubdirectories(appsRoot);
@@ -161,21 +127,54 @@
             final ParameterDatabase parameters = new ParameterDatabase(new File(examplePath));
             parameters.set(new Parameter(EvolutionState.P_GENERATIONS), "2");
             parameters.set(new Parameter(Evolve.P_SILENT), "true");
-<<<<<<< HEAD
-             // Manually construct an Output and state so we can tell it not to call System.exit()
-            final Output output = Evolve.buildOutput();
-            output.setThrowsErrors(true);
-            final EvolutionState state = Evolve.initialize(parameters, 0, output);
-=======
             // Can't use Evolve.main() because it calls System.exit()
             final EvolutionState state = Evolve.initialize(parameters, 0);
             state.output.setThrowsErrors(true);
->>>>>>> a52792e4
             state.run(EvolutionState.C_STARTED_FRESH);
             // No exception is success.
         }
-        catch (Exception e) {
+        catch (IOException e) {
             fail(e.toString());
         }
     }
+    /*
+    @Test
+    public void antTest() {
+        Logger.getLogger(this.getClass().getName()).log(Level.INFO, "Testing " + examplePath);
+        final int NUM_RUNS = 100;
+        final List<Double> best_fitnesses = new ArrayList();
+        final List<Integer> convergence_gen = new ArrayList();
+        final File exampleFile = new File(examplePath);
+        final String appName = exampleFile.getName();
+        
+        final Writer resultsWriter;
+        try {
+            resultsWriter = new BufferedWriter(new FileWriter("testResults/appResults.csv", true));
+            for (int i = 0; i < NUM_RUNS; i++)
+                {
+                    final ParameterDatabase parameters = new ParameterDatabase(exampleFile);
+                    parameters.set(new Parameter(EvolutionState.P_STATISTICS), "ec.test.TestStatistics");
+                    //parameters.set(new Parameter(EvolutionState.P_GENERATIONS), "2");
+                    parameters.set(new Parameter(Evolve.P_SILENT), "true");
+
+                    // Can't use Evolve.main() because it calls System.exit()
+                    final EvolutionState state = Evolve.initialize(parameters, 0);
+                    state.run(EvolutionState.C_STARTED_FRESH);
+
+                    // Collect best individual and the generaiton that individual was found at
+                    final double best = ((TestStatistics)state.statistics).getBestSoFar()[0].fitness.fitness();
+                    best_fitnesses.add(best);
+                    final int best_gen = ((TestStatistics)state.statistics).getGenerationOfBestSoFar()[0];
+                    convergence_gen.add(best_gen);
+                    resultsWriter.append(String.format("%s, %d, %f, %d\n", appName, i, best, best_gen));
+                    resultsWriter.flush();
+                }
+
+            assert(best_fitnesses.size() == convergence_gen.size());
+            resultsWriter.close();
+        } catch (IOException e)
+            {
+            fail(e.toString());
+            }
+    }*/
 }