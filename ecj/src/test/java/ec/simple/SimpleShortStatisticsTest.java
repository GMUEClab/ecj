/*
  Copyright 2019 by Sean Luke and George Mason University
  Licensed under the Academic Free License version 3.0
  See the file "LICENSE" for more information
*/
package ec.simple;

import ec.EvolutionState;
import ec.Evolve;
import ec.Initializer;
import ec.Population;
import ec.Individual;
import ec.Subpopulation;
import ec.util.Parameter;
import ec.util.ParameterDatabase;
import ec.vector.IntegerVectorIndividual;
import ec.vector.IntegerVectorSpecies;
import java.util.ArrayList;
import java.util.Arrays;
import ec.test.TestStatistics;
import java.io.*;
import org.junit.Before;
import org.junit.Test;
import static org.junit.Assert.*;

/**
 *
 * @author Javier Hilty
 */
public class SimpleShortStatisticsTest
    {
    private final static Parameter BASE = new Parameter("base");
    private EvolutionState state;

    public SimpleShortStatisticsTest()
        {
        }

    @Before
    public void setUp()
        {
        state = new EvolutionState();
	state.output = Evolve.buildOutput();
        state.output.setThrowsErrors(true);
	state.parameters = new ParameterDatabase();
	state.population = new Population();
	state.population.subpops = new ArrayList();
        state.population.subpops.add(new Subpopulation());
	state.population.subpops.get(0).individuals = getTestPopulation();
	state.parameters.set(BASE.push(TestStatistics.P_STATISTICS_FILE), "/tmp/a.txt");
        }
    
    /*@Test
    //If doHeader = true proper spacing occuer
    public void headerTest() throws FileNotFoundException, IOException
    	{
	SimpleShortStatistics statInd = new SimpleShortStatistics();
	statInd.setup(state,BASE);
	statInd.doHeader = true;
	statInd.preInitializationStatistics(state);
	state.output.flush();
	BufferedReader Buff = new BufferedReader(new FileReader("/tmp/a.txt"));
        String text = Buff.readLine();
        assertEquals("generation meanFitness bestOfGenFitness bestSoFarFitness", text);
	}
	*/
    @Test
    public void postEvaluationTest() throws FileNotFoundException, IOException
        {
        SimpleShortStatistics statInd = new SimpleShortStatistics();
        statInd.doHeader = false;
	statInd.doSize = false;
	statInd.doTime = false;
	statInd.doSubpops = false;

	state.statistics = statInd;
	statInd.setup(state,BASE);

	statInd.postInitializationStatistics(state);
	statInd.postEvaluationStatistics(state);
        state.output.flush();
        BufferedReader Buff = new BufferedReader(new FileReader("/tmp/a.txt"));
        String text = Buff.readLine();
        assertEquals("0 0.55 1.0 1.0", text);
        }


    private ArrayList<Individual> getTestPopulation()
        {
        return new ArrayList<Individual>()  {{
        	add(createTestIndividual(new int[] { 1, 1, 1 }, 0.7));
        	add(createTestIndividual(new int[] { 4, 3, 3 }, 0.2));
        	add(createTestIndividual(new int[] { 1, 0, 1 }, 0.3));
        	add(createTestIndividual(new int[] { 2, 4, 2 }, 0.6));
        	add(createTestIndividual(new int[] { 3, 3, 3 }, 0.8));
        	add(createTestIndividual(new int[] { 1, 1, 2 }, 0.1));
        	add(createTestIndividual(new int[] { 9, 9, 9 }, 1.0));
        	add(createTestIndividual(new int[] { 3, 4, 2 }, 0.5));
        	add(createTestIndividual(new int[] { 2, 2, 0 }, 0.4));
        	add(createTestIndividual(new int[] { 7, 7, 7 }, 0.9));
	    }};
        }

    private IntegerVectorIndividual createTestIndividual(final int[] genome, final double fitness)
        {
        final IntegerVectorIndividual ind = new IntegerVectorIndividual();
        ind.genome = Arrays.copyOf(genome, genome.length);
        ind.fitness = new SimpleFitness();
        ((SimpleFitness)ind.fitness).setFitness(state, fitness, false);
        ind.evaluated = true;
<<<<<<< HEAD
	return ind;
=======
        return ind;
>>>>>>> 5f121380
        }
    }<|MERGE_RESOLUTION|>--- conflicted
+++ resolved
@@ -108,10 +108,6 @@
         ind.fitness = new SimpleFitness();
         ((SimpleFitness)ind.fitness).setFitness(state, fitness, false);
         ind.evaluated = true;
-<<<<<<< HEAD
-	return ind;
-=======
         return ind;
->>>>>>> 5f121380
         }
     }